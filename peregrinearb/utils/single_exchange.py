import asyncio
import math
import networkx as nx
from ccxt import async as ccxt
import warnings


def create_exchange_graph(exchange: ccxt.Exchange):
    """
    Returns a simple graph representing exchange. Each edge represents a market.

    exchange.load_markets() must have been called. Will throw a ccxt error if it has not.
    """
    graph = nx.Graph()
    for market_name in exchange.symbols:
        try:
            base_currency, quote_currency = market_name.split('/')
        # if ccxt returns a market in incorrect format (e.g FX_BTC_JPY on BitFlyer)
        except ValueError:
            continue

        graph.add_edge(base_currency, quote_currency, market_name=market_name)

    return graph


async def load_exchange_graph(exchange, name=True, fees=False, suppress=None, depth=False) -> nx.DiGraph:
    """
    Returns a Networkx DiGraph populated with the current ask and bid prices for each market in graph (represented by
    edges). If depth, also adds an attribute 'depth' to each edge which represents the current volume of orders
    available at the price represented by the 'weight' attribute of each edge.
    """
    if suppress is None:
        suppress = ['markets']
    if name:
        exchange = getattr(ccxt, exchange)()

    await exchange.load_markets()

    if fees:
        if 'maker' in exchange.fees['trading']:
            # we always take the maker side because arbitrage depends on filling orders
            fee = exchange.fees['trading']['maker']
        else:
            if 'fees' not in suppress:
                warnings.warn("The fees for {} have not yet been implemented into the library. "
                              "Values will be calculated using a 0.2% maker fee.".format(exchange))
            fee = 0.002
    else:
        fee = 0

    graph = nx.DiGraph()

<<<<<<< HEAD
    tasks = [_add_weighted_edge_to_graph(exchange, market_name, graph, log=True, fee=fee, suppress=suppress, depth=depth)
             for market_name in exchange.symbols]
=======
    try:
        tickers = await exchange.fetch_tickers()
    except ccxt.errors.NotSupported:
        tickers = {exchange: None for exchange in ccxt.exchanges}

    tasks = [_add_weighted_edge_to_graph(exchange, market_name, graph,
                                         log=True, fee=fee, suppress=suppress, ticker=ticker)
             for market_name, ticker in tickers.items()]

>>>>>>> 0e984871
    await asyncio.wait(tasks)

    return graph


async def populate_exchange_graph(graph: nx.Graph, exchange: ccxt.Exchange, log=True, fees=False, suppress=None) -> nx.DiGraph:
    """
    Returns a Networkx DiGraph populated with the current ask and bid prices for each market in graph (represented by
    edges)
    """
    if suppress is None:
        suppress = ['markets']
    result = nx.DiGraph()

    fee = 0
    if fees:
        if 'maker' in exchange.fees['trading']:
            # we always take the maker side because arbitrage depends on filling orders
            fee = exchange.fees['trading']['maker']
        else:
            if 'fees' not in suppress:
                warnings.warn("The fees for {} have not yet been implemented into the library. "
                              "Values will be calculated using a 0.2% maker fee.".format(exchange))
            fee = 0.002

    tasks = [_add_weighted_edge_to_graph(exchange, edge[2]['market_name'], result, log, fee=fee, suppress=suppress)
             for edge in graph.edges(data=True)]
    await asyncio.wait(tasks)

    return result


<<<<<<< HEAD
async def _add_weighted_edge_to_graph(exchange: ccxt.Exchange, market_name: str, graph: nx.DiGraph, log=True, fee=0,
                                      suppress=None, depth=False):
    try:
        order_book = await exchange.fetch_order_book(market_name)
        # ticker = await exchange.fetch_ticker(market_name)
    # any error is solely because of fetch_ticker
    except:
        if 'markets' not in suppress:
            warning = 'Market {} is unavailable at this time.'.format(market_name)
            warnings.warn(warning)
        return
=======
async def _add_weighted_edge_to_graph(exchange: ccxt.Exchange,
                                      market_name: str,
                                      graph: nx.DiGraph,
                                      log=True,
                                      fee=0,
                                      suppress=None,
                                      ticker=None):
    if ticker is None:
        try:
            ticker = await exchange.fetch_ticker(market_name)
        # any error is solely because of fetch_ticker
        except:
            if 'markets' not in suppress:
                warning = 'Market {} is unavailable at this time.'.format(market_name)
                warnings.warn(warning)
            return
>>>>>>> 0e984871

    fee_scalar = 1 - fee

    try:
        ticker_bid = order_book['bids'][0][0]
        ticker_ask = order_book['asks'][0][0]
        if depth:
            bid_volume = order_book['bids'][0][1]
            ask_volume = order_book['asks'][0][1]
    # ask and bid == None if this market is non existent.
    except TypeError:
        return

    # prevent math error when Bittrex (GEO/BTC) or other API gives 0 as ticker price
    if ticker_ask == 0:
        return
    try:
        base_currency, quote_currency = market_name.split('/')
    # if ccxt returns a market in incorrect format (e.g FX_BTC_JPY on BitFlyer)
    except ValueError:
        return

    if log:
        if depth:
            graph.add_edge(base_currency, quote_currency, weight=-math.log(fee_scalar * ticker_bid),
                           depth=bid_volume)
            graph.add_edge(quote_currency, base_currency, weight=-math.log(fee_scalar * 1 / ticker_ask),
                           depth=ask_volume)
        else:
            graph.add_edge(base_currency, quote_currency, weight=-math.log(fee_scalar * ticker_bid))
            graph.add_edge(quote_currency, base_currency, weight=-math.log(fee_scalar * 1 / ticker_ask))
    else:
        if depth:
            graph.add_edge(base_currency, quote_currency, weight=fee_scalar * ticker_bid, depth=bid_volume)
            graph.add_edge(quote_currency, base_currency, weight=fee_scalar * 1 / ticker_ask, depth=ask_volume)
        else:
            graph.add_edge(base_currency, quote_currency, weight=fee_scalar * ticker_bid)
            graph.add_edge(quote_currency, base_currency, weight=fee_scalar * 1 / ticker_ask)<|MERGE_RESOLUTION|>--- conflicted
+++ resolved
@@ -51,10 +51,6 @@
 
     graph = nx.DiGraph()
 
-<<<<<<< HEAD
-    tasks = [_add_weighted_edge_to_graph(exchange, market_name, graph, log=True, fee=fee, suppress=suppress, depth=depth)
-             for market_name in exchange.symbols]
-=======
     try:
         tickers = await exchange.fetch_tickers()
     except ccxt.errors.NotSupported:
@@ -64,7 +60,6 @@
                                          log=True, fee=fee, suppress=suppress, ticker=ticker)
              for market_name, ticker in tickers.items()]
 
->>>>>>> 0e984871
     await asyncio.wait(tasks)
 
     return graph
@@ -97,19 +92,6 @@
     return result
 
 
-<<<<<<< HEAD
-async def _add_weighted_edge_to_graph(exchange: ccxt.Exchange, market_name: str, graph: nx.DiGraph, log=True, fee=0,
-                                      suppress=None, depth=False):
-    try:
-        order_book = await exchange.fetch_order_book(market_name)
-        # ticker = await exchange.fetch_ticker(market_name)
-    # any error is solely because of fetch_ticker
-    except:
-        if 'markets' not in suppress:
-            warning = 'Market {} is unavailable at this time.'.format(market_name)
-            warnings.warn(warning)
-        return
-=======
 async def _add_weighted_edge_to_graph(exchange: ccxt.Exchange,
                                       market_name: str,
                                       graph: nx.DiGraph,
@@ -126,7 +108,6 @@
                 warning = 'Market {} is unavailable at this time.'.format(market_name)
                 warnings.warn(warning)
             return
->>>>>>> 0e984871
 
     fee_scalar = 1 - fee
 
